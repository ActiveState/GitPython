import os
from test.testlib import *
from git import Git, GitCommandError

class TestGit(object):
    def setup(self):
        base = os.path.join(os.path.dirname(__file__), "../..")
        self.git = Git(base)

    @patch(Git, 'execute')
    def test_method_missing_calls_execute(self, git):
        git.return_value = ''
        self.git.version()
        assert_true(git.called)
        # assert_equal(git.call_args, ((("%s version " % self.git_bin_base),), {}))

    def test_it_transforms_kwargs_into_git_command_arguments(self):
        assert_equal(["-s"], self.git.transform_kwargs(**{'s': True}))
        assert_equal(["-s5"], self.git.transform_kwargs(**{'s': 5}))

        assert_equal(["--max-count"], self.git.transform_kwargs(**{'max_count': True}))
        assert_equal(["--max-count=5"], self.git.transform_kwargs(**{'max_count': 5}))

        assert_equal(["-s", "-t"], self.git.transform_kwargs(**{'s': True, 't': True}))

    def test_it_executes_git_to_shell_and_returns_result(self):
        assert_match('^git version [\d\.]{2}.*$', self.git.execute(["git","version"]))

    def test_it_accepts_stdin(self):
        filename = fixture_path("cat_file_blob")
        fh = open(filename, 'r')
        assert_equal("70c379b63ffa0795fdbfbc128e5a2818397b7ef8",
                     self.git.hash_object(istream=fh, stdin=True))
        fh.close()

    def test_it_returns_status_and_ignores_stderr(self):
        assert_equal((1, ""), self.git.this_does_not_exist(with_status=True))

    @raises(GitCommandError)
    def test_it_raises_errors(self):
        self.git.this_does_not_exist(with_exceptions=True)

    def test_it_returns_stderr_in_output(self):
        # Note: no trailiing newline
        assert_match(r"^git: 'this-does-not-exist' is not a git-command",
                      self.git.this_does_not_exist(with_stderr=True))

    def test_it_does_not_strip_output_when_using_with_raw_output(self):
        # Note: trailing newline
        assert_match(r"^git: 'this-does-not-exist' is not a git-command" \
                     r"(\. See 'git --help'\.)?" + os.linesep,
                      self.git.this_does_not_exist(with_stderr=True,
                                                   with_raw_output=True))

    def test_it_handles_large_input(self):
        output = self.git.execute(["cat", "/bin/bash"])
        assert_true(len(output) > 4096) # at least 4k

    @patch(Git, 'execute')
    def test_it_ignores_false_kwargs(self, git):
<<<<<<< HEAD
        # this_should_not_be_ignored=False implies it *should* be ignored
        output = self.git.version( pass_this_kwarg=False )
        assert_true( "pass_this_kwarg" not in git.call_args[1] )
=======
        output = self.git.version(pass_this_kwarg=False)
        assert_true("pass_this_kwarg" not in git.call_args[1])
>>>>>>> 9aa93b58
<|MERGE_RESOLUTION|>--- conflicted
+++ resolved
@@ -58,11 +58,6 @@
 
     @patch(Git, 'execute')
     def test_it_ignores_false_kwargs(self, git):
-<<<<<<< HEAD
         # this_should_not_be_ignored=False implies it *should* be ignored
-        output = self.git.version( pass_this_kwarg=False )
-        assert_true( "pass_this_kwarg" not in git.call_args[1] )
-=======
         output = self.git.version(pass_this_kwarg=False)
-        assert_true("pass_this_kwarg" not in git.call_args[1])
->>>>>>> 9aa93b58
+        assert_true("pass_this_kwarg" not in git.call_args[1])