# test_repo.py
# Copyright (C) 2008, 2009 Michael Trier (mtrier@gmail.com) and contributors
#
# This module is part of GitPython and is released under
# the BSD License: http://www.opensource.org/licenses/bsd-license.php

import os, sys
import time
from test.testlib import *
from git import *

class TestRepo(object):
    def setup(self):
        self.repo = Repo(GIT_REPO)
    
    @raises(InvalidGitRepositoryError)
    def test_new_should_raise_on_invalid_repo_location(self):
        if sys.platform == "win32":
            Repo("C:\\WINDOWS\\Temp")
        else:
            Repo("/tmp")

    @raises(NoSuchPathError)
    def test_new_should_raise_on_non_existant_path(self):
        Repo("repos/foobar")

    def test_description(self):
        txt = "Test repository"
        self.repo.description = txt
        assert_equal(self.repo.description, txt)

    def test_heads_should_return_array_of_head_objects(self):
        for head in self.repo.heads:
            assert_equal(Head, head.__class__)

    @patch_object(Git, '_call_process')
    def test_heads_should_populate_head_data(self, git):
        git.return_value = fixture('for_each_ref')

        head = self.repo.heads[0]
        assert_equal('master', head.name)
        assert_equal('634396b2f541a9f2d58b00be1a07f0c358b999b3', head.commit.id)

        assert_true(git.called)
        assert_equal(git.call_args, (('for_each_ref', 'refs/heads'), {'sort': 'committerdate', 'format': '%(refname)%00%(objectname)'}))

    @patch_object(Git, '_call_process')
    def test_commits(self, git):
        git.return_value = fixture('rev_list')

        commits = self.repo.commits('master', max_count=10)

        c = commits[0]
        assert_equal('4c8124ffcf4039d292442eeccabdeca5af5c5017', c.id)
        assert_equal(["634396b2f541a9f2d58b00be1a07f0c358b999b3"], [p.id for p in c.parents])
        assert_equal("672eca9b7f9e09c22dcb128c283e8c3c8d7697a4", c.tree.id)
        assert_equal("Tom Preston-Werner", c.author.name)
        assert_equal("tom@mojombo.com", c.author.email)
        assert_equal(time.gmtime(1191999972), c.authored_date)
        assert_equal("Tom Preston-Werner", c.committer.name)
        assert_equal("tom@mojombo.com", c.committer.email)
        assert_equal(time.gmtime(1191999972), c.committed_date)
        assert_equal("implement Grit#heads", c.message)

        c = commits[1]
        assert_equal([], c.parents)

        c = commits[2]
        assert_equal(["6e64c55896aabb9a7d8e9f8f296f426d21a78c2c", "7f874954efb9ba35210445be456c74e037ba6af2"], map(lambda p: p.id, c.parents))
        assert_equal("Merge branch 'site'", c.summary)

        assert_true(git.called)
        assert_equal(git.call_args, (('rev_list', 'master', '--', ''), {'skip': 0, 'pretty': 'raw', 'max_count': 10}))

    @patch_object(Git, '_call_process')
    def test_commit_count(self, git):
        git.return_value = fixture('rev_list_count')

        assert_equal(655, self.repo.commit_count('master'))

        assert_true(git.called)
        assert_equal(git.call_args, (('rev_list', 'master', '--', ''), {}))

    @patch_object(Git, '_call_process')
    def test_commit(self, git):
        git.return_value = fixture('rev_list_single')

        commit = self.repo.commit('4c8124ffcf4039d292442eeccabdeca5af5c5017')

        assert_equal("4c8124ffcf4039d292442eeccabdeca5af5c5017", commit.id)

        assert_true(git.called)
        assert_equal(git.call_args, (('rev_list', '4c8124ffcf4039d292442eeccabdeca5af5c5017', '--', ''), {'pretty': 'raw', 'max_count': 1}))

    @patch_object(Git, '_call_process')
    def test_tree(self, git):
        git.return_value = fixture('ls_tree_a')

        tree = self.repo.tree('master')

        assert_equal(4, len([c for c in tree.values() if isinstance(c, Blob)]))
        assert_equal(3, len([c for c in tree.values() if isinstance(c, Tree)]))

        assert_true(git.called)
        assert_equal(git.call_args, (('ls_tree', 'master'), {}))

    @patch_object(Git, '_call_process')
    def test_blob(self, git):
        git.return_value = fixture('cat_file_blob')

        blob = self.repo.blob("abc")
        assert_equal("Hello world", blob.data)

        assert_true(git.called)
        assert_equal(git.call_args, (('cat_file', 'abc'), {'p': True, 'with_raw_output': True}))

    @patch_object(Repo, '__init__')
    @patch_object(Git, '_call_process')
    def test_init_bare(self, repo, git):
        git.return_value = True
        repo.return_value = None

        Repo.init_bare("repos/foo/bar.git")

        assert_true(git.called)
        assert_equal(git.call_args, (('init', '--bare'), {}))
        assert_true(repo.called)
        assert_equal(repo.call_args, (('repos/foo/bar.git',), {}))

    @patch_object(Repo, '__init__')
    @patch_object(Git, '_call_process')
    def test_init_bare_with_options(self, repo, git):
        git.return_value = True
        repo.return_value = None

        Repo.init_bare("repos/foo/bar.git", **{'template': "/baz/sweet"})

        assert_true(git.called)
        assert_equal(git.call_args, (('init', '--bare'), {'template': '/baz/sweet'}))
        assert_true(repo.called)
        assert_equal(repo.call_args, (('repos/foo/bar.git',), {}))

    @patch_object(Repo, '__init__')
    @patch_object(Git, '_call_process')
    def test_fork_bare(self, repo, git):
        git.return_value = None
        repo.return_value = None

        self.repo.fork_bare("repos/foo/bar.git")

        assert_true(git.called)
        path = os.path.join(absolute_project_path(), '.git')
        assert_equal(git.call_args, (('clone', path, 'repos/foo/bar.git'), {'bare': True}))
        assert_true(repo.called)

    @patch_object(Repo, '__init__')
    @patch_object(Git, '_call_process')
    def test_fork_bare_with_options(self, repo, git):
        git.return_value = None
        repo.return_value = None

        self.repo.fork_bare("repos/foo/bar.git", **{'template': '/awesome'})

        assert_true(git.called)
        path = os.path.join(absolute_project_path(), '.git')
        assert_equal(git.call_args, (('clone', path, 'repos/foo/bar.git'),
                                      {'bare': True, 'template': '/awesome'}))
        assert_true(repo.called)

    @patch_object(Git, '_call_process')
    def test_diff(self, git):
        self.repo.diff('master^', 'master')

        assert_true(git.called)
        assert_equal(git.call_args, (('diff', 'master^', 'master', '--'), {}))

        self.repo.diff('master^', 'master', 'foo/bar')

        assert_true(git.called)
        assert_equal(git.call_args, (('diff', 'master^', 'master', '--', 'foo/bar'), {}))

        self.repo.diff('master^', 'master', 'foo/bar', 'foo/baz')

        assert_true(git.called)
        assert_equal(git.call_args, (('diff', 'master^', 'master', '--', 'foo/bar', 'foo/baz'), {}))

    @patch_object(Git, '_call_process')
    def test_diff_with_parents(self, git):
        git.return_value = fixture('diff_p')

        diffs = self.repo.commit_diff('master')
        assert_equal(15, len(diffs))
        assert_true(git.called)

    def test_archive_tar(self):
<<<<<<< HEAD
        assert self.repo.archive_tar()

    def test_archive_tar_gz(self):
        assert self.repo.archive_tar_gz()
=======
        self.repo.archive_tar()

    def test_archive_tar_gz(self):
        self.repo.archive_tar_gz()
>>>>>>> ac13dbce

    @patch('git.utils.touch')
    def test_enable_daemon_serve(self, touch):
        self.repo.daemon_serve = False
        assert_false(self.repo.daemon_serve)

    def test_disable_daemon_serve(self):
        self.repo.daemon_serve = True
        assert_true(self.repo.daemon_serve)
  
    @patch_object(os.path, 'exists')
    def test_alternates_no_file(self, os):
        os.return_value = False
        assert_equal([], self.repo.alternates)

        assert_true(os.called)

    @patch_object(os, 'remove')
    def test_alternates_setter_empty(self, os):
        self.repo.alternates = []
        assert_true(os.called)

    def test_repr(self):
        path = os.path.join(os.path.abspath(GIT_REPO), '.git')
        assert_equal('<git.Repo "%s">' % path, repr(self.repo))

    @patch_object(Git, '_call_process')
    def test_log(self, git):
        git.return_value = fixture('rev_list')
        assert_equal('4c8124ffcf4039d292442eeccabdeca5af5c5017', self.repo.log()[0].id)
        assert_equal('ab25fd8483882c3bda8a458ad2965d2248654335', self.repo.log()[-1].id)
        assert_true(git.called)
        assert_equal(git.call_count, 2)
        assert_equal(git.call_args, (('log', 'master', '--'), {'pretty': 'raw'}))

    @patch_object(Git, '_call_process')
    def test_log_with_path_and_options(self, git):
        git.return_value = fixture('rev_list')
        self.repo.log('master', 'file.rb', **{'max_count': 1})
        assert_true(git.called)
        assert_equal(git.call_args, (('log', 'master', '--', 'file.rb'), {'pretty': 'raw', 'max_count': 1}))

    def test_is_dirty_with_bare_repository(self):
        self.repo.bare = True
        assert_false(self.repo.is_dirty)

    @patch_object(Git, '_call_process')
    def test_is_dirty_with_clean_working_dir(self, git):
        self.repo.bare = False
        git.return_value = ''
        assert_false(self.repo.is_dirty)
        assert_equal(git.call_args, (('diff', 'HEAD', '--'), {}))

    @patch_object(Git, '_call_process')
    def test_is_dirty_with_dirty_working_dir(self, git):
        self.repo.bare = False
        git.return_value = '''-aaa\n+bbb'''
        assert_true(self.repo.is_dirty)
        assert_equal(git.call_args, (('diff', 'HEAD', '--'), {}))

    @patch_object(Git, '_call_process')
    def test_active_branch(self, git):
        git.return_value = 'refs/heads/major-refactoring'
        assert_equal(self.repo.active_branch, 'major-refactoring')
        assert_equal(git.call_args, (('symbolic_ref', 'HEAD'), {}))<|MERGE_RESOLUTION|>--- conflicted
+++ resolved
@@ -193,17 +193,10 @@
         assert_true(git.called)
 
     def test_archive_tar(self):
-<<<<<<< HEAD
-        assert self.repo.archive_tar()
-
-    def test_archive_tar_gz(self):
-        assert self.repo.archive_tar_gz()
-=======
         self.repo.archive_tar()
 
     def test_archive_tar_gz(self):
         self.repo.archive_tar_gz()
->>>>>>> ac13dbce
 
     @patch('git.utils.touch')
     def test_enable_daemon_serve(self, touch):
