--- conflicted
+++ resolved
@@ -76,13 +76,9 @@
       package_data = {'git.test' : ['fixtures/*']},
       package_dir = {'git':'git'},
       license = "BSD License",
-<<<<<<< HEAD
       requires=('gitdb (>=0.6.0)', ),
       install_requires=install_requires,
       test_requirements = ('mock', 'nose') + install_requires,
-=======
-      install_requires=requirements,
->>>>>>> d43055d4
       zip_safe=False,
       long_description = """\
 GitPython is a python library used to interact with Git repositories""",
