--- conflicted
+++ resolved
@@ -36,7 +36,16 @@
 
     http://pypi.python.org/pypi/GitPython
 
-<<<<<<< HEAD
+### RUNNING TESTS
+
+The easiest way to run test is by using [tox](https://pypi.python.org/pypi/tox) a wrapper around virtualenv. It will take care of setting up environnements with the proper dependencies installed and execute test commands. To install it simply:
+
+    pip install tox
+
+Then run:
+
+    tox
+
 ### SOURCE
 
 GitPython's git repo is available on GitHub, which can be browsed at [github](https://github.com/gitpython-developers/GitPython) and cloned like that:
@@ -53,17 +62,6 @@
 ### LICENSE
 
 New BSD License.  See the LICENSE file.
-=======
-### RUNNING TESTS
-
-The easiest way to run test is by using [tox](https://pypi.python.org/pypi/tox) a wrapper around virtualenv. It will take care of setting up environnements with the proper dependencies installed and execute test commands. To install it simply:
-
-    pip install tox
-
-Then run:
-
-    tox
->>>>>>> d43055d4
 
 ### DEVELOPMENT STATUS
 
