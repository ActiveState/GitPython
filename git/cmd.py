# cmd.py
# Copyright (C) 2008, 2009 Michael Trier (mtrier@gmail.com) and contributors
#
# This module is part of GitPython and is released under
# the BSD License: http://www.opensource.org/licenses/bsd-license.php

import contextlib
<<<<<<< HEAD
import re

=======
>>>>>>> 20f5e421
import io
import logging
import os
import signal
from subprocess import (
    call,
    Popen,
    PIPE
)
import subprocess
import sys
import threading
from collections import OrderedDict
from textwrap import dedent
<<<<<<< HEAD
import unittest.mock
=======
import mock
>>>>>>> 20f5e421

from git.compat import (
    string_types,
    defenc,
    force_bytes,
    PY3,
    # just to satisfy flake8 on py3
    unicode,
    safe_decode,
    is_posix,
    is_win,
)
from git.exc import CommandError, UnsafeOptionError, UnsafeProtocolError
from git.util import is_cygwin_git, cygpath, expand_path

from .exc import (
    GitCommandError,
    GitCommandNotFound
)
from .util import (
    LazyMixin,
    stream_copy,
)

try:
    PermissionError
except NameError:  # Python < 3.3
    PermissionError = OSError

execute_kwargs = {'istream', 'with_extended_output',
                  'with_exceptions', 'as_process', 'stdout_as_string',
                  'output_stream', 'with_stdout', 'kill_after_timeout',
                  'universal_newlines', 'shell', 'env', 'max_chunk_size'}

log = logging.getLogger(__name__)
log.addHandler(logging.NullHandler())

__all__ = ('Git',)


@contextlib.contextmanager
def nullcontext(enter_result=None):
    yield enter_result


# ==============================================================================
## @name Utilities
# ------------------------------------------------------------------------------
# Documentation
## @{

def handle_process_output(process, stdout_handler, stderr_handler,
                          finalizer=None, decode_streams=True):
    """Registers for notifications to lean that process output is ready to read, and dispatches lines to
    the respective line handlers.
    This function returns once the finalizer returns

    :return: result of finalizer
    :param process: subprocess.Popen instance
    :param stdout_handler: f(stdout_line_string), or None
    :param stderr_handler: f(stderr_line_string), or None
    :param finalizer: f(proc) - wait for proc to finish
    :param decode_streams:
        Assume stdout/stderr streams are binary and decode them before pushing \
        their contents to handlers.
        Set it to False if `universal_newline == True` (then streams are in text-mode)
        or if decoding must happen later (i.e. for Diffs).
    """
    # Use 2 "pump" threads and wait for both to finish.
    def pump_stream(cmdline, name, stream, is_decode, handler):
        try:
            for line in stream:
                if handler:
                    if is_decode:
                        line = line.decode(defenc)
                    handler(line)
        except Exception as ex:
            log.error("Pumping %r of cmd(%s) failed due to: %r", name, cmdline, ex)
            raise CommandError(['<%s-pump>' % name] + cmdline, ex)
        finally:
            stream.close()

    cmdline = getattr(process, 'args', '')  # PY3+ only
    if not isinstance(cmdline, (tuple, list)):
        cmdline = cmdline.split()

    pumps = []
    if process.stdout:
        pumps.append(('stdout', process.stdout, stdout_handler))
    if process.stderr:
        pumps.append(('stderr', process.stderr, stderr_handler))

    threads = []

    for name, stream, handler in pumps:
        t = threading.Thread(target=pump_stream,
                             args=(cmdline, name, stream, decode_streams, handler))
        t.setDaemon(True)
        t.start()
        threads.append(t)

    ## FIXME: Why Join??  Will block if `stdin` needs feeding...
    #
    for t in threads:
        t.join()

    if finalizer:
        return finalizer(process)


def dashify(string):
    return string.replace('_', '-')


def slots_to_dict(self, exclude=()):
    return {s: getattr(self, s) for s in self.__slots__ if s not in exclude}


def dict_to_slots_and__excluded_are_none(self, d, excluded=()):
    for k, v in d.items():
        setattr(self, k, v)
    for k in excluded:
        setattr(self, k, None)

## -- End Utilities -- @}


# value of Windows process creation flag taken from MSDN
CREATE_NO_WINDOW = 0x08000000

## CREATE_NEW_PROCESS_GROUP is needed to allow killing it afterwards,
# see https://docs.python.org/3/library/subprocess.html#subprocess.Popen.send_signal
PROC_CREATIONFLAGS = (CREATE_NO_WINDOW | subprocess.CREATE_NEW_PROCESS_GROUP
                      if is_win else 0)


class Git(LazyMixin):

    """
    The Git class manages communication with the Git binary.

    It provides a convenient interface to calling the Git binary, such as in::

     g = Git( git_dir )
     g.init()                   # calls 'git init' program
     rval = g.ls_files()        # calls 'git ls-files' program

    ``Debugging``
        Set the GIT_PYTHON_TRACE environment variable print each invocation
        of the command to stdout.
        Set its value to 'full' to see details about the returned values.
    """
    __slots__ = ("_working_dir", "cat_file_all", "cat_file_header", "_version_info",
                 "_git_options", "_persistent_git_options", "_environment")

    _excluded_ = ('cat_file_all', 'cat_file_header', '_version_info')

    re_unsafe_protocol = re.compile("(.+)::.+")

    def __getstate__(self):
        return slots_to_dict(self, exclude=self._excluded_)

    @classmethod
    def check_unsafe_protocols(cls, url):
        """
        Check for unsafe protocols.
        Apart from the usual protocols (http, git, ssh),
        Git allows "remote helpers" that have the form `<transport>::<address>`,
        one of these helpers (`ext::`) can be used to invoke any arbitrary command.
        See:
        - https://git-scm.com/docs/gitremote-helpers
        - https://git-scm.com/docs/git-remote-ext
        """
        match = cls.re_unsafe_protocol.match(url)
        if match:
            protocol = match.group(1)
            raise UnsafeProtocolError(
                "The `" + protocol + "::` protocol looks suspicious, use `allow_unsafe_protocols=True` to allow it."
            )

    @classmethod
    def check_unsafe_options(cls, options, unsafe_options):
        """
        Check for unsafe options.
        Some options that are passed to `git <command>` can be used to execute
        arbitrary commands, this are blocked by default.
        """
        # Options can be of the form `foo` or `--foo bar` `--foo=bar`,
        # so we need to check if they start with "--foo" or if they are equal to "foo".
        bare_unsafe_options = [
            option.lstrip("-")
            for option in unsafe_options
        ]
        for option in options:
            for unsafe_option, bare_option in zip(unsafe_options, bare_unsafe_options):
                if option.startswith(unsafe_option) or option == bare_option:
                    raise UnsafeOptionError(
                        unsafe_option +" is not allowed, use `allow_unsafe_options=True` to allow it."
                    )

    def __setstate__(self, d):
        dict_to_slots_and__excluded_are_none(self, d, excluded=self._excluded_)

    # CONFIGURATION

    git_exec_name = "git"           # default that should work on linux and windows

    # Enables debugging of GitPython's git commands
    GIT_PYTHON_TRACE = os.environ.get("GIT_PYTHON_TRACE", False)

    # If True, a shell will be used when executing git commands.
    # This should only be desirable on Windows, see https://github.com/gitpython-developers/GitPython/pull/126
    # and check `git/test_repo.py:TestRepo.test_untracked_files()` TC for an example where it is required.
    # Override this value using `Git.USE_SHELL = True`
    USE_SHELL = False

    # Provide the full path to the git executable. Otherwise it assumes git is in the path
    _git_exec_env_var = "GIT_PYTHON_GIT_EXECUTABLE"
    _refresh_env_var = "GIT_PYTHON_REFRESH"
    GIT_PYTHON_GIT_EXECUTABLE = None
    # note that the git executable is actually found during the refresh step in
    # the top level __init__

    @classmethod
    def refresh(cls, path=None):
        """This gets called by the refresh function (see the top level
        __init__).
        """
        # discern which path to refresh with
        if path is not None:
            new_git = os.path.expanduser(path)
            new_git = os.path.abspath(new_git)
        else:
            new_git = os.environ.get(cls._git_exec_env_var, cls.git_exec_name)

        # keep track of the old and new git executable path
        old_git = cls.GIT_PYTHON_GIT_EXECUTABLE
        cls.GIT_PYTHON_GIT_EXECUTABLE = new_git

        # test if the new git executable path is valid

        # - a GitCommandNotFound error is spawned by ourselves
        # - a PermissionError is spawned if the git executable provided
        #   cannot be executed for whatever reason
        
        has_git = False
        try:
            cls().version()
            has_git = True
        except (GitCommandNotFound, PermissionError):
            pass

        # warn or raise exception if test failed
        if not has_git:
            err = dedent("""\
                Bad git executable.
                The git executable must be specified in one of the following ways:
                    - be included in your $PATH
                    - be set via $%s
                    - explicitly set via git.refresh()
                """) % cls._git_exec_env_var

            # revert to whatever the old_git was
            cls.GIT_PYTHON_GIT_EXECUTABLE = old_git

            if old_git is None:
                # on the first refresh (when GIT_PYTHON_GIT_EXECUTABLE is
                # None) we only are quiet, warn, or error depending on the
                # GIT_PYTHON_REFRESH value

                # determine what the user wants to happen during the initial
                # refresh we expect GIT_PYTHON_REFRESH to either be unset or
                # be one of the following values:
                #   0|q|quiet|s|silence
                #   1|w|warn|warning
                #   2|r|raise|e|error

                mode = os.environ.get(cls._refresh_env_var, "raise").lower()

                quiet = ["quiet", "q", "silence", "s", "none", "n", "0"]
                warn = ["warn", "w", "warning", "1"]
                error = ["error", "e", "raise", "r", "2"]

                if mode in quiet:
                    pass
                elif mode in warn or mode in error:
                    err = dedent("""\
                        %s
                        All git commands will error until this is rectified.

                        This initial warning can be silenced or aggravated in the future by setting the
                        $%s environment variable. Use one of the following values:
                            - %s: for no warning or exception
                            - %s: for a printed warning
                            - %s: for a raised exception

                        Example:
                            export %s=%s
                        """) % (
                        err,
                        cls._refresh_env_var,
                        "|".join(quiet),
                        "|".join(warn),
                        "|".join(error),
                        cls._refresh_env_var,
                        quiet[0])

                    if mode in warn:
                        print("WARNING: %s" % err)
                    else:
                        raise ImportError(err)
                else:
                    err = dedent("""\
                        %s environment variable has been set but it has been set with an invalid value.

                        Use only the following values:
                            - %s: for no warning or exception
                            - %s: for a printed warning
                            - %s: for a raised exception
                        """) % (
                        cls._refresh_env_var,
                        "|".join(quiet),
                        "|".join(warn),
                        "|".join(error))
                    raise ImportError(err)

                # we get here if this was the init refresh and the refresh mode
                # was not error, go ahead and set the GIT_PYTHON_GIT_EXECUTABLE
                # such that we discern the difference between a first import
                # and a second import
                cls.GIT_PYTHON_GIT_EXECUTABLE = cls.git_exec_name
            else:
                # after the first refresh (when GIT_PYTHON_GIT_EXECUTABLE
                # is no longer None) we raise an exception
                raise GitCommandNotFound("git", err)

        return has_git

    @classmethod
    def is_cygwin(cls):
        return is_cygwin_git(cls.GIT_PYTHON_GIT_EXECUTABLE)

    @classmethod
    def polish_url(cls, url, is_cygwin=None):
        if is_cygwin is None:
            is_cygwin = cls.is_cygwin()

        if is_cygwin:
            url = cygpath(url)
        else:
            """Remove any backslahes from urls to be written in config files.

            Windows might create config-files containing paths with backslashed,
            but git stops liking them as it will escape the backslashes.
            Hence we undo the escaping just to be sure.
            """
            url = url.replace("\\\\", "\\").replace("\\", "/")

        return url

    class AutoInterrupt(object):
        """Kill/Interrupt the stored process instance once this instance goes out of scope. It is
        used to prevent processes piling up in case iterators stop reading.
        Besides all attributes are wired through to the contained process object.

        The wait method was overridden to perform automatic status code checking
        and possibly raise."""

        __slots__ = ("proc", "args")

        def __init__(self, proc, args):
            self.proc = proc
            self.args = args

        def __del__(self):
            if self.proc is None:
                return

            proc = self.proc
            self.proc = None
            if proc.stdin:
                proc.stdin.close()
            if proc.stdout:
                proc.stdout.close()
            if proc.stderr:
                proc.stderr.close()

            # did the process finish already so we have a return code ?
            if proc.poll() is not None:
                return

            # can be that nothing really exists anymore ...
            if os is None or getattr(os, 'kill', None) is None:
                return

            # try to kill it
            try:
                proc.terminate()
                proc.wait()    # ensure process goes away
            except OSError as ex:
                log.info("Ignored error after process had died: %r", ex)
                pass  # ignore error when process already died
            except AttributeError:
                # try windows
                # for some reason, providing None for stdout/stderr still prints something. This is why
                # we simply use the shell and redirect to nul. Its slower than CreateProcess, question
                # is whether we really want to see all these messages. Its annoying no matter what.
                if is_win:
                    call(("TASKKILL /F /T /PID %s 2>nul 1>nul" % str(proc.pid)), shell=True)
            # END exception handling

        def __getattr__(self, attr):
            return getattr(self.proc, attr)

        def wait(self, stderr=b''):  # TODO: Bad choice to mimic `proc.wait()` but with different args.
            """Wait for the process and return its status code.

            :param stderr: Previously read value of stderr, in case stderr is already closed.
            :warn: may deadlock if output or error pipes are used and not handled separately.
            :raise GitCommandError: if the return status is not 0"""
            if stderr is None:
                stderr = b''
            stderr = force_bytes(stderr)

            status = self.proc.wait()

            def read_all_from_possibly_closed_stream(stream):
                try:
                    return stderr + force_bytes(stream.read())
                except ValueError:
                    return stderr or b''

            if status != 0:
                errstr = read_all_from_possibly_closed_stream(self.proc.stderr)
                log.debug('AutoInterrupt wait stderr: %r' % (errstr,))
                raise GitCommandError(self.args, status, errstr)
            # END status handling
            return status
    # END auto interrupt

    class CatFileContentStream(object):

        """Object representing a sized read-only stream returning the contents of
        an object.
        It behaves like a stream, but counts the data read and simulates an empty
        stream once our sized content region is empty.
        If not all data is read to the end of the objects's lifetime, we read the
        rest to assure the underlying stream continues to work"""

        __slots__ = ('_stream', '_nbr', '_size')

        def __init__(self, size, stream):
            self._stream = stream
            self._size = size
            self._nbr = 0           # num bytes read

            # special case: if the object is empty, has null bytes, get the
            # final newline right away.
            if size == 0:
                stream.read(1)
            # END handle empty streams

        def read(self, size=-1):
            bytes_left = self._size - self._nbr
            if bytes_left == 0:
                return b''
            if size > -1:
                # assure we don't try to read past our limit
                size = min(bytes_left, size)
            else:
                # they try to read all, make sure its not more than what remains
                size = bytes_left
            # END check early depletion
            data = self._stream.read(size)
            self._nbr += len(data)

            # check for depletion, read our final byte to make the stream usable by others
            if self._size - self._nbr == 0:
                self._stream.read(1)    # final newline
            # END finish reading
            return data

        def readline(self, size=-1):
            if self._nbr == self._size:
                return b''

            # clamp size to lowest allowed value
            bytes_left = self._size - self._nbr
            if size > -1:
                size = min(bytes_left, size)
            else:
                size = bytes_left
            # END handle size

            data = self._stream.readline(size)
            self._nbr += len(data)

            # handle final byte
            if self._size - self._nbr == 0:
                self._stream.read(1)
            # END finish reading

            return data

        def readlines(self, size=-1):
            if self._nbr == self._size:
                return []

            # leave all additional logic to our readline method, we just check the size
            out = []
            nbr = 0
            while True:
                line = self.readline()
                if not line:
                    break
                out.append(line)
                if size > -1:
                    nbr += len(line)
                    if nbr > size:
                        break
                # END handle size constraint
            # END readline loop
            return out

        def __iter__(self):
            return self

        def next(self):
            line = self.readline()
            if not line:
                raise StopIteration

            return line

        def __del__(self):
            bytes_left = self._size - self._nbr
            if bytes_left:
                # read and discard - seeking is impossible within a stream
                # includes terminating newline
                self._stream.read(bytes_left + 1)
            # END handle incomplete read

    def __init__(self, working_dir=None):
        """Initialize this instance with:

        :param working_dir:
           Git directory we should work in. If None, we always work in the current
           directory as returned by os.getcwd().
           It is meant to be the working tree directory if available, or the
           .git directory in case of bare repositories."""
        super(Git, self).__init__()
        self._working_dir = expand_path(working_dir)
        self._git_options = ()
        self._persistent_git_options = []

        # Extra environment variables to pass to git commands
        self._environment = {}

        # cached command slots
        self.cat_file_header = None
        self.cat_file_all = None

    def __getattr__(self, name):
        """A convenience method as it allows to call the command as if it was
        an object.
        :return: Callable object that will execute call _call_process with your arguments."""
        if name[0] == '_':
            return LazyMixin.__getattr__(self, name)
        return lambda *args, **kwargs: self._call_process(name, *args, **kwargs)

    def set_persistent_git_options(self, **kwargs):
        """Specify command line options to the git executable
        for subsequent subcommand calls

        :param kwargs:
            is a dict of keyword arguments.
            these arguments are passed as in _call_process
            but will be passed to the git command rather than
            the subcommand.
        """

        self._persistent_git_options = self.transform_kwargs(
            split_single_char_options=True, **kwargs)

    def _set_cache_(self, attr):
        if attr == '_version_info':
            # We only use the first 4 numbers, as everything else could be strings in fact (on windows)
            version_numbers = self._call_process('version').split(' ')[2]
            self._version_info = tuple(int(n) for n in version_numbers.split('.')[:4] if n.isdigit())
        else:
            super(Git, self)._set_cache_(attr)
        # END handle version info

    @property
    def working_dir(self):
        """:return: Git directory we are working on"""
        return self._working_dir

    @property
    def version_info(self):
        """
        :return: tuple(int, int, int, int) tuple with integers representing the major, minor
            and additional version numbers as parsed from git version.
            This value is generated on demand and is cached"""
        return self._version_info

    def execute(self, command,
                istream=None,
                with_extended_output=False,
                with_exceptions=True,
                as_process=False,
                output_stream=None,
                stdout_as_string=True,
                kill_after_timeout=None,
                with_stdout=True,
                universal_newlines=False,
                shell=None,
                env=None,
                max_chunk_size=io.DEFAULT_BUFFER_SIZE,
                **subprocess_kwargs
                ):
        """Handles executing the command on the shell and consumes and returns
        the returned information (stdout)

        :param command:
            The command argument list to execute.
            It should be a string, or a sequence of program arguments. The
            program to execute is the first item in the args sequence or string.

        :param istream:
            Standard input filehandle passed to subprocess.Popen.

        :param with_extended_output:
            Whether to return a (status, stdout, stderr) tuple.

        :param with_exceptions:
            Whether to raise an exception when git returns a non-zero status.

        :param as_process:
            Whether to return the created process instance directly from which
            streams can be read on demand. This will render with_extended_output and
            with_exceptions ineffective - the caller will have
            to deal with the details himself.
            It is important to note that the process will be placed into an AutoInterrupt
            wrapper that will interrupt the process once it goes out of scope. If you
            use the command in iterators, you should pass the whole process instance
            instead of a single stream.

        :param output_stream:
            If set to a file-like object, data produced by the git command will be
            output to the given stream directly.
            This feature only has any effect if as_process is False. Processes will
            always be created with a pipe due to issues with subprocess.
            This merely is a workaround as data will be copied from the
            output pipe to the given output stream directly.
            Judging from the implementation, you shouldn't use this flag !

        :param stdout_as_string:
            if False, the commands standard output will be bytes. Otherwise, it will be
            decoded into a string using the default encoding (usually utf-8).
            The latter can fail, if the output contains binary data.

        :param env:
            A dictionary of environment variables to be passed to `subprocess.Popen`.
            
        :param max_chunk_size:
            Maximum number of bytes in one chunk of data passed to the output_stream in
            one invocation of write() method. If the given number is not positive then
            the default value is used.

        :param subprocess_kwargs:
            Keyword arguments to be passed to subprocess.Popen. Please note that
            some of the valid kwargs are already set by this method, the ones you
            specify may not be the same ones.

        :param with_stdout: If True, default True, we open stdout on the created process
        :param universal_newlines:
            if True, pipes will be opened as text, and lines are split at
            all known line endings.
        :param shell:
            Whether to invoke commands through a shell (see `Popen(..., shell=True)`).
            It overrides :attr:`USE_SHELL` if it is not `None`.
        :param kill_after_timeout:
            To specify a timeout in seconds for the git command, after which the process
            should be killed. This will have no effect if as_process is set to True. It is
            set to None by default and will let the process run until the timeout is
            explicitly specified. This feature is not supported on Windows. It's also worth
            noting that kill_after_timeout uses SIGKILL, which can have negative side
            effects on a repository. For example, stale locks in case of git gc could
            render the repository incapable of accepting changes until the lock is manually
            removed.

        :return:
            * str(output) if extended_output = False (Default)
            * tuple(int(status), str(stdout), str(stderr)) if extended_output = True

            if output_stream is True, the stdout value will be your output stream:
            * output_stream if extended_output = False
            * tuple(int(status), output_stream, str(stderr)) if extended_output = True

            Note git is executed with LC_MESSAGES="C" to ensure consistent
            output regardless of system language.

        :raise GitCommandError:

        :note:
           If you add additional keyword arguments to the signature of this method,
           you must update the execute_kwargs tuple housed in this module."""
        if self.GIT_PYTHON_TRACE and (self.GIT_PYTHON_TRACE != 'full' or as_process):
            log.info(' '.join(command))

        # Allow the user to have the command executed in their working dir.
        cwd = self._working_dir or os.getcwd()

        # Start the process
        inline_env = env
        env = os.environ.copy()
        # Attempt to force all output to plain ascii english, which is what some parsing code
        # may expect.
        # According to stackoverflow (http://goo.gl/l74GC8), we are setting LANGUAGE as well
        # just to be sure.
        env["LANGUAGE"] = "C"
        env["LC_ALL"] = "C"
        env.update(self._environment)
        if inline_env is not None:
            env.update(inline_env)

        if is_win:
            cmd_not_found_exception = OSError
            if kill_after_timeout:
                raise GitCommandError(command, '"kill_after_timeout" feature is not supported on Windows.')

            # Only search PATH, not CWD. This must be in the *caller* environment. The "1" can be any value.
            patch_caller_env = unittest.mock.patch.dict(os.environ, {"NoDefaultCurrentDirectoryInExePath": "1"})
        else:
            if sys.version_info[0] > 2:
                cmd_not_found_exception = FileNotFoundError  # NOQA # exists, flake8 unknown @UndefinedVariable
            else:
                cmd_not_found_exception = OSError
<<<<<<< HEAD
            patch_caller_env = contextlib.nullcontext()
=======
            patch_caller_env = nullcontext()
>>>>>>> 20f5e421
        # end handle

        stdout_sink = (PIPE
                       if with_stdout
                       else getattr(subprocess, 'DEVNULL', None) or open(os.devnull, 'wb'))
        istream_ok = "None"
        if istream:
            istream_ok = "<valid stream>"
        log.debug("Popen(%s, cwd=%s, universal_newlines=%s, shell=%s, istream=%s)",
                  command, cwd, universal_newlines, shell, istream_ok)
        try:
            with patch_caller_env:
                proc = Popen(
                    command,
                    env=env,
                    cwd=cwd,
                    bufsize=-1,
                    stdin=istream,
                    stderr=PIPE,
                    stdout=stdout_sink,
                    shell=shell is not None and shell or self.USE_SHELL,
                    close_fds=is_posix,  # unsupported on windows
                    universal_newlines=universal_newlines,
                    creationflags=PROC_CREATIONFLAGS,
<<<<<<< HEAD
                    **subprocess_kwargs,
=======
                    **subprocess_kwargs
>>>>>>> 20f5e421
                )
        except cmd_not_found_exception as err:
            raise GitCommandNotFound(command, err)

        if as_process:
            return self.AutoInterrupt(proc, command)

        def _kill_process(pid):
            """ Callback method to kill a process. """
            p = Popen(['ps', '--ppid', str(pid)], stdout=PIPE,
                      creationflags=PROC_CREATIONFLAGS)
            child_pids = []
            for line in p.stdout:
                if len(line.split()) > 0:
                    local_pid = (line.split())[0]
                    if local_pid.isdigit():
                        child_pids.append(int(local_pid))
            try:
                # Windows does not have SIGKILL, so use SIGTERM instead
                sig = getattr(signal, 'SIGKILL', signal.SIGTERM)
                os.kill(pid, sig)
                for child_pid in child_pids:
                    try:
                        os.kill(child_pid, sig)
                    except OSError:
                        pass
                kill_check.set()    # tell the main routine that the process was killed
            except OSError:
                # It is possible that the process gets completed in the duration after timeout
                # happens and before we try to kill the process.
                pass
            return
        # end

        if kill_after_timeout:
            kill_check = threading.Event()
            watchdog = threading.Timer(kill_after_timeout, _kill_process, args=(proc.pid,))

        # Wait for the process to return
        status = 0
        stdout_value = b''
        stderr_value = b''
        try:
            if output_stream is None:
                if kill_after_timeout:
                    watchdog.start()
                stdout_value, stderr_value = proc.communicate()
                if kill_after_timeout:
                    watchdog.cancel()
                    if kill_check.isSet():
                        stderr_value = ('Timeout: the command "%s" did not complete in %d '
                                        'secs.' % (" ".join(command), kill_after_timeout)).encode(defenc)
                # strip trailing "\n"
                if stdout_value.endswith(b"\n"):
                    stdout_value = stdout_value[:-1]
                if stderr_value.endswith(b"\n"):
                    stderr_value = stderr_value[:-1]
                status = proc.returncode
            else:
                max_chunk_size = max_chunk_size if max_chunk_size and max_chunk_size > 0 else io.DEFAULT_BUFFER_SIZE
                stream_copy(proc.stdout, output_stream, max_chunk_size)
                stdout_value = proc.stdout.read()
                stderr_value = proc.stderr.read()
                # strip trailing "\n"
                if stderr_value.endswith(b"\n"):
                    stderr_value = stderr_value[:-1]
                status = proc.wait()
            # END stdout handling
        finally:
            proc.stdout.close()
            proc.stderr.close()

        if self.GIT_PYTHON_TRACE == 'full':
            cmdstr = " ".join(command)

            def as_text(stdout_value):
                return not output_stream and safe_decode(stdout_value) or '<OUTPUT_STREAM>'
            # end

            if stderr_value:
                log.info("%s -> %d; stdout: '%s'; stderr: '%s'",
                         cmdstr, status, as_text(stdout_value), safe_decode(stderr_value))
            elif stdout_value:
                log.info("%s -> %d; stdout: '%s'", cmdstr, status, as_text(stdout_value))
            else:
                log.info("%s -> %d", cmdstr, status)
        # END handle debug printing

        if with_exceptions and status != 0:
            raise GitCommandError(command, status, stderr_value, stdout_value)

        if isinstance(stdout_value, bytes) and stdout_as_string:  # could also be output_stream
            stdout_value = safe_decode(stdout_value)

        # Allow access to the command's status code
        if with_extended_output:
            return (status, stdout_value, safe_decode(stderr_value))
        else:
            return stdout_value

    def environment(self):
        return self._environment

    def update_environment(self, **kwargs):
        """
        Set environment variables for future git invocations. Return all changed
        values in a format that can be passed back into this function to revert
        the changes:

        ``Examples``::

            old_env = self.update_environment(PWD='/tmp')
            self.update_environment(**old_env)

        :param kwargs: environment variables to use for git processes
        :return: dict that maps environment variables to their old values
        """
        old_env = {}
        for key, value in kwargs.items():
            # set value if it is None
            if value is not None:
                old_env[key] = self._environment.get(key)
                self._environment[key] = value
            # remove key from environment if its value is None
            elif key in self._environment:
                old_env[key] = self._environment[key]
                del self._environment[key]
        return old_env

    @contextlib.contextmanager
    def custom_environment(self, **kwargs):
        """
        A context manager around the above ``update_environment`` method to restore the
        environment back to its previous state after operation.

        ``Examples``::

            with self.custom_environment(GIT_SSH='/bin/ssh_wrapper'):
                repo.remotes.origin.fetch()

        :param kwargs: see update_environment
        """
        old_env = self.update_environment(**kwargs)
        try:
            yield
        finally:
            self.update_environment(**old_env)

    def transform_kwarg(self, name, value, split_single_char_options):
        if len(name) == 1:
            if value is True:
                return ["-%s" % name]
            elif value not in (False, None):
                if split_single_char_options:
                    return ["-%s" % name, "%s" % value]
                else:
                    return ["-%s%s" % (name, value)]
        else:
            if value is True:
                return ["--%s" % dashify(name)]
            elif value is not False and value is not None:
                return ["--%s=%s" % (dashify(name), value)]
        return []

    def transform_kwargs(self, split_single_char_options=True, **kwargs):
        """Transforms Python style kwargs into git command line options."""
        args = []
        kwargs = OrderedDict(sorted(kwargs.items(), key=lambda x: x[0]))
        for k, v in kwargs.items():
            if isinstance(v, (list, tuple)):
                for value in v:
                    args += self.transform_kwarg(k, value, split_single_char_options)
            else:
                args += self.transform_kwarg(k, v, split_single_char_options)
        return args

    @classmethod
    def __unpack_args(cls, arg_list):
        if not isinstance(arg_list, (list, tuple)):
            # This is just required for unicode conversion, as subprocess can't handle it
            # However, in any other case, passing strings (usually utf-8 encoded) is totally fine
            if not PY3 and isinstance(arg_list, unicode):
                return [arg_list.encode(defenc)]
            return [str(arg_list)]

        outlist = []
        for arg in arg_list:
            if isinstance(arg_list, (list, tuple)):
                outlist.extend(cls.__unpack_args(arg))
            elif not PY3 and isinstance(arg_list, unicode):
                outlist.append(arg_list.encode(defenc))
            # END recursion
            else:
                outlist.append(str(arg))
        # END for each arg
        return outlist

    def __call__(self, **kwargs):
        """Specify command line options to the git executable
        for a subcommand call

        :param kwargs:
            is a dict of keyword arguments.
            these arguments are passed as in _call_process
            but will be passed to the git command rather than
            the subcommand.

        ``Examples``::
            git(work_tree='/tmp').difftool()"""
        self._git_options = self.transform_kwargs(
            split_single_char_options=True, **kwargs)
        return self

    def _call_process(self, method, *args, **kwargs):
        """Run the given git command with the specified arguments and return
        the result as a String

        :param method:
            is the command. Contained "_" characters will be converted to dashes,
            such as in 'ls_files' to call 'ls-files'.

        :param args:
            is the list of arguments. If None is included, it will be pruned.
            This allows your commands to call git more conveniently as None
            is realized as non-existent

        :param kwargs:
            It contains key-values for the following:
            - the :meth:`execute()` kwds, as listed in :var:`execute_kwargs`;
            - "command options" to be converted by :meth:`transform_kwargs()`;
            - the `'insert_kwargs_after'` key which its value must match one of ``*args``,
              and any cmd-options will be appended after the matched arg.

        Examples::

            git.rev_list('master', max_count=10, header=True)

        turns into::

           git rev-list max-count 10 --header master

        :return: Same as ``execute``"""
        # Handle optional arguments prior to calling transform_kwargs
        # otherwise these'll end up in args, which is bad.
        exec_kwargs = {k: v for k, v in kwargs.items() if k in execute_kwargs}
        opts_kwargs = {k: v for k, v in kwargs.items() if k not in execute_kwargs}

        insert_after_this_arg = opts_kwargs.pop('insert_kwargs_after', None)

        # Prepare the argument list
        opt_args = self.transform_kwargs(**opts_kwargs)
        ext_args = self.__unpack_args([a for a in args if a is not None])

        if insert_after_this_arg is None:
            args = opt_args + ext_args
        else:
            try:
                index = ext_args.index(insert_after_this_arg)
            except ValueError:
                raise ValueError("Couldn't find argument '%s' in args %s to insert cmd options after"
                                 % (insert_after_this_arg, str(ext_args)))
            # end handle error
            args = ext_args[:index + 1] + opt_args + ext_args[index + 1:]
        # end handle opts_kwargs

        call = [self.GIT_PYTHON_GIT_EXECUTABLE]

        # add persistent git options
        call.extend(self._persistent_git_options)

        # add the git options, then reset to empty
        # to avoid side_effects
        call.extend(self._git_options)
        self._git_options = ()

        call.append(dashify(method))
        call.extend(args)

        return self.execute(call, **exec_kwargs)

    def _parse_object_header(self, header_line):
        """
        :param header_line:
            <hex_sha> type_string size_as_int

        :return: (hex_sha, type_string, size_as_int)

        :raise ValueError: if the header contains indication for an error due to
            incorrect input sha"""
        tokens = header_line.split()
        if len(tokens) != 3:
            if not tokens:
                raise ValueError("SHA could not be resolved, git returned: %r" % (header_line.strip()))
            else:
                raise ValueError("SHA %s could not be resolved, git returned: %r" % (tokens[0], header_line.strip()))
            # END handle actual return value
        # END error handling

        if len(tokens[0]) != 40:
            raise ValueError("Failed to parse header: %r" % header_line)
        return (tokens[0], tokens[1], int(tokens[2]))

    def _prepare_ref(self, ref):
        # required for command to separate refs on stdin, as bytes
        refstr = ref
        if isinstance(ref, bytes):
            # Assume 40 bytes hexsha - bin-to-ascii for some reason returns bytes, not text
            refstr = ref.decode('ascii')
        elif not isinstance(ref, string_types):
            refstr = str(ref)               # could be ref-object

        if not refstr.endswith("\n"):
            refstr += "\n"
        return refstr.encode(defenc)

    def _get_persistent_cmd(self, attr_name, cmd_name, *args, **kwargs):
        cur_val = getattr(self, attr_name)
        if cur_val is not None:
            return cur_val

        options = {"istream": PIPE, "as_process": True}
        options.update(kwargs)

        cmd = self._call_process(cmd_name, *args, **options)
        setattr(self, attr_name, cmd)
        return cmd

    def __get_object_header(self, cmd, ref):
        cmd.stdin.write(self._prepare_ref(ref))
        cmd.stdin.flush()
        return self._parse_object_header(cmd.stdout.readline())

    def get_object_header(self, ref):
        """ Use this method to quickly examine the type and size of the object behind
        the given ref.

        :note: The method will only suffer from the costs of command invocation
            once and reuses the command in subsequent calls.

        :return: (hexsha, type_string, size_as_int)"""
        cmd = self._get_persistent_cmd("cat_file_header", "cat_file", batch_check=True)
        return self.__get_object_header(cmd, ref)

    def get_object_data(self, ref):
        """ As get_object_header, but returns object data as well
        :return: (hexsha, type_string, size_as_int,data_string)
        :note: not threadsafe"""
        hexsha, typename, size, stream = self.stream_object_data(ref)
        data = stream.read(size)
        del (stream)
        return (hexsha, typename, size, data)

    def stream_object_data(self, ref):
        """ As get_object_header, but returns the data as a stream

        :return: (hexsha, type_string, size_as_int, stream)
        :note: This method is not threadsafe, you need one independent Command instance per thread to be safe !"""
        cmd = self._get_persistent_cmd("cat_file_all", "cat_file", batch=True)
        hexsha, typename, size = self.__get_object_header(cmd, ref)
        return (hexsha, typename, size, self.CatFileContentStream(size, cmd.stdout))

    def clear_cache(self):
        """Clear all kinds of internal caches to release resources.

        Currently persistent commands will be interrupted.

        :return: self"""
        for cmd in (self.cat_file_all, self.cat_file_header):
            if cmd:
                cmd.__del__()

        self.cat_file_all = None
        self.cat_file_header = None
        return self<|MERGE_RESOLUTION|>--- conflicted
+++ resolved
@@ -5,11 +5,8 @@
 # the BSD License: http://www.opensource.org/licenses/bsd-license.php
 
 import contextlib
-<<<<<<< HEAD
 import re
 
-=======
->>>>>>> 20f5e421
 import io
 import logging
 import os
@@ -24,11 +21,7 @@
 import threading
 from collections import OrderedDict
 from textwrap import dedent
-<<<<<<< HEAD
-import unittest.mock
-=======
 import mock
->>>>>>> 20f5e421
 
 from git.compat import (
     string_types,
@@ -768,11 +761,7 @@
                 cmd_not_found_exception = FileNotFoundError  # NOQA # exists, flake8 unknown @UndefinedVariable
             else:
                 cmd_not_found_exception = OSError
-<<<<<<< HEAD
-            patch_caller_env = contextlib.nullcontext()
-=======
             patch_caller_env = nullcontext()
->>>>>>> 20f5e421
         # end handle
 
         stdout_sink = (PIPE
@@ -797,11 +786,7 @@
                     close_fds=is_posix,  # unsupported on windows
                     universal_newlines=universal_newlines,
                     creationflags=PROC_CREATIONFLAGS,
-<<<<<<< HEAD
-                    **subprocess_kwargs,
-=======
                     **subprocess_kwargs
->>>>>>> 20f5e421
                 )
         except cmd_not_found_exception as err:
             raise GitCommandNotFound(command, err)
