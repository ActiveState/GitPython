--- conflicted
+++ resolved
@@ -11,12 +11,6 @@
     BadObject,
     BadName,
 )
-<<<<<<< HEAD
-=======
-
-import os.path as osp
-from git.cmd import Git
->>>>>>> caa0ea7a
 
 import os.path as osp
 from git.cmd import Git
@@ -67,20 +61,13 @@
     else:
         if content.startswith('gitdir: '):
             path = content[8:]
-<<<<<<< HEAD
-
-=======
->>>>>>> caa0ea7a
+
             if Git.is_cygwin():
                 ## Cygwin creates submodules prefixed with `/cygdrive/...` suffixes.
                 path = decygpath(path)
             if not osp.isabs(path):
                 path = osp.join(osp.dirname(d), path)
-<<<<<<< HEAD
             return find_submodule_git_dir(path)
-=======
-            return find_git_dir(path)
->>>>>>> caa0ea7a
     # end handle exception
     return None
 
