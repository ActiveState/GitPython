# commit.py
# Copyright (C) 2008, 2009 Michael Trier (mtrier@gmail.com) and contributors
#
# This module is part of GitPython and is released under
# the BSD License: http://www.opensource.org/licenses/bsd-license.php

from git.util import (
                            Actor,
                            Iterable,
                            Stats,
                            finalize_process
                        )
from git.diff import Diffable
from tree import Tree
from gitdb import IStream
from cStringIO import StringIO

import base
from gitdb.util import (
                        hex_to_bin
                        )
from util import (
                        Traversable,
                        Serializable,
                        parse_date,
                        altz_to_utctz_str,
                        parse_actor_and_date
                    )
from time import (
                    time,
                    altzone
                )
import os
import sys

__all__ = ('Commit', )


class Commit(base.Object, Iterable, Diffable, Traversable, Serializable):

    """Wraps a git Commit object.

    This class will act lazily on some of its attributes and will query the
    value on demand only if it involves calling the git binary."""

    # ENVIRONMENT VARIABLES
    # read when creating new commits
    env_author_date = "GIT_AUTHOR_DATE"
    env_committer_date = "GIT_COMMITTER_DATE"

    # CONFIGURATION KEYS
    conf_encoding = 'i18n.commitencoding'

    # INVARIANTS
    default_encoding = "UTF-8"

    # object configuration
    type = "commit"
    __slots__ = ("tree",
                 "author", "authored_date", "author_tz_offset",
                 "committer", "committed_date", "committer_tz_offset",
                 "message", "parents", "encoding", "gpgsig")
    _id_attribute_ = "binsha"

    def __init__(self, repo, binsha, tree=None, author=None, authored_date=None, author_tz_offset=None,
                 committer=None, committed_date=None, committer_tz_offset=None,
                 message=None, parents=None, encoding=None, gpgsig=None):
        """Instantiate a new Commit. All keyword arguments taking None as default will
        be implicitly set on first query.
        :param binsha: 20 byte sha1
        :param parents: tuple( Commit, ... )
            is a tuple of commit ids or actual Commits
        :param tree: Tree
            Tree object
        :param author: Actor
            is the author string ( will be implicitly converted into an Actor object )
        :param authored_date: int_seconds_since_epoch
            is the authored DateTime - use time.gmtime() to convert it into a
            different format
        :param author_tz_offset: int_seconds_west_of_utc
            is the timezone that the authored_date is in
        :param committer: Actor
            is the committer string
        :param committed_date: int_seconds_since_epoch
            is the committed DateTime - use time.gmtime() to convert it into a
            different format
        :param committer_tz_offset: int_seconds_west_of_utc
            is the timezone that the authored_date is in
        :param message: string
            is the commit message
        :param encoding: string
            encoding of the message, defaults to UTF-8
        :param parents:
            List or tuple of Commit objects which are our parent(s) in the commit
            dependency graph
        :return: git.Commit

        :note: Timezone information is in the same format and in the same sign
            as what time.altzone returns. The sign is inverted compared to git's
            UTC timezone."""
        super(Commit, self).__init__(repo, binsha)
        if tree is not None:
            assert isinstance(tree, Tree), "Tree needs to be a Tree instance, was %s" % type(tree)
        if tree is not None:
            self.tree = tree
        if author is not None:
            self.author = author
        if authored_date is not None:
            self.authored_date = authored_date
        if author_tz_offset is not None:
            self.author_tz_offset = author_tz_offset
        if committer is not None:
            self.committer = committer
        if committed_date is not None:
            self.committed_date = committed_date
        if committer_tz_offset is not None:
            self.committer_tz_offset = committer_tz_offset
        if message is not None:
            self.message = message
        if parents is not None:
            self.parents = parents
        if encoding is not None:
            self.encoding = encoding
        self.gpgsig = gpgsig

    @classmethod
    def _get_intermediate_items(cls, commit):
        return commit.parents

    def _set_cache_(self, attr):
        if attr in Commit.__slots__:
            # read the data in a chunk, its faster - then provide a file wrapper
            binsha, typename, self.size, stream = self.repo.odb.stream(self.binsha)
            self._deserialize(StringIO(stream.read()))
        else:
            super(Commit, self)._set_cache_(attr)
        # END handle attrs

    @property
    def summary(self):
        """:return: First line of the commit message"""
        return self.message.split('\n', 1)[0]

    def count(self, paths='', **kwargs):
        """Count the number of commits reachable from this commit

        :param paths:
            is an optinal path or a list of paths restricting the return value
            to commits actually containing the paths

        :param kwargs:
            Additional options to be passed to git-rev-list. They must not alter
            the ouput style of the command, or parsing will yield incorrect results
        :return: int defining the number of reachable commits"""
        # yes, it makes a difference whether empty paths are given or not in our case
        # as the empty paths version will ignore merge commits for some reason.
        if paths:
            return len(self.repo.git.rev_list(self.hexsha, '--', paths, **kwargs).splitlines())
        else:
            return len(self.repo.git.rev_list(self.hexsha, **kwargs).splitlines())

    @property
    def name_rev(self):
        """
        :return:
            String describing the commits hex sha based on the closest Reference.
            Mostly useful for UI purposes"""
        return self.repo.git.name_rev(self)

    @classmethod
    def iter_items(cls, repo, rev, paths='', **kwargs):
        """Find all commits matching the given criteria.

        :param repo: is the Repo
        :param rev: revision specifier, see git-rev-parse for viable options
        :param paths:
            is an optinal path or list of paths, if set only Commits that include the path
            or paths will be considered
        :param kwargs:
            optional keyword arguments to git rev-list where
            ``max_count`` is the maximum number of commits to fetch
            ``skip`` is the number of commits to skip
            ``since`` all commits since i.e. '1970-01-01'
        :return: iterator yielding Commit items"""
        if 'pretty' in kwargs:
            raise ValueError("--pretty cannot be used as parsing expects single sha's only")
        # END handle pretty
        args = list()
        if paths:
            args.extend(('--', paths))
        # END if paths

        proc = repo.git.rev_list(rev, args, as_process=True, **kwargs)
        return cls._iter_from_process_or_stream(repo, proc)

    def iter_parents(self, paths='', **kwargs):
        """Iterate _all_ parents of this commit.

        :param paths:
            Optional path or list of paths limiting the Commits to those that
            contain at least one of the paths
        :param kwargs: All arguments allowed by git-rev-list
        :return: Iterator yielding Commit objects which are parents of self """
        # skip ourselves
        skip = kwargs.get("skip", 1)
        if skip == 0:   # skip ourselves
            skip = 1
        kwargs['skip'] = skip

        return self.iter_items(self.repo, self, paths, **kwargs)

    @property
    def stats(self):
        """Create a git stat from changes between this commit and its first parent
        or from all changes done if this is the very first commit.

        :return: git.Stats"""
        if not self.parents:
            text = self.repo.git.diff_tree(self.hexsha, '--', numstat=True, root=True)
            text2 = ""
            for line in text.splitlines()[1:]:
                (insertions, deletions, filename) = line.split("\t")
                text2 += "%s\t%s\t%s\n" % (insertions, deletions, filename)
            text = text2
        else:
            text = self.repo.git.diff(self.parents[0].hexsha, self.hexsha, '--', numstat=True)
        return Stats._list_from_string(self.repo, text)

    @classmethod
    def _iter_from_process_or_stream(cls, repo, proc_or_stream):
        """Parse out commit information into a list of Commit objects
        We expect one-line per commit, and parse the actual commit information directly
        from our lighting fast object database

        :param proc: git-rev-list process instance - one sha per line
        :return: iterator returning Commit objects"""
        stream = proc_or_stream
        if not hasattr(stream, 'readline'):
            stream = proc_or_stream.stdout

        readline = stream.readline
        while True:
            line = readline()
            if not line:
                break
            hexsha = line.strip()
            if len(hexsha) > 40:
                # split additional information, as returned by bisect for instance
                hexsha, rest = line.split(None, 1)
            # END handle extra info

            assert len(hexsha) == 40, "Invalid line: %s" % hexsha
            yield Commit(repo, hex_to_bin(hexsha))
        # END for each line in stream
        # TODO: Review this - it seems process handling got a bit out of control
        # due to many developers trying to fix the open file handles issue
        if hasattr(proc_or_stream, 'wait'):
            finalize_process(proc_or_stream)

    @classmethod
    def create_from_tree(cls, repo, tree, message, parent_commits=None, head=False, author=None, committer=None):
        """Commit the given tree, creating a commit object.

        :param repo: Repo object the commit should be part of
        :param tree: Tree object or hex or bin sha
            the tree of the new commit
        :param message: Commit message. It may be an empty string if no message is provided.
            It will be converted to a string in any case.
        :param parent_commits:
            Optional Commit objects to use as parents for the new commit.
            If empty list, the commit will have no parents at all and become
            a root commit.
            If None , the current head commit will be the parent of the
            new commit object
        :param head:
            If True, the HEAD will be advanced to the new commit automatically.
            Else the HEAD will remain pointing on the previous commit. This could
            lead to undesired results when diffing files.

        :return: Commit object representing the new commit

        :note:
            Additional information about the committer and Author are taken from the
            environment or from the git configuration, see git-commit-tree for
            more information"""
        parents = parent_commits
        if parent_commits is None:
            try:
                parent_commits = [repo.head.commit]
            except ValueError:
                # empty repositories have no head commit
                parent_commits = list()
            # END handle parent commits
        # END if parent commits are unset

        # retrieve all additional information, create a commit object, and
        # serialize it
        # Generally:
        # * Environment variables override configuration values
        # * Sensible defaults are set according to the git documentation

        # COMMITER AND AUTHOR INFO
        cr = repo.config_reader()
        env = os.environ
<<<<<<< HEAD

        committer = Actor.committer(cr)
        author = Actor.author(cr)

=======
        
        if author is None and committer is None:
            committer = Actor.committer(cr)
            author = Actor.author(cr)
        elif author is None:
            author = Actor.author(cr)
        elif committer is None:
            committer = Actor.committer(cr)
        
>>>>>>> 3a1e0d71
        # PARSE THE DATES
        unix_time = int(time())
        offset = altzone

        author_date_str = env.get(cls.env_author_date, '')
        if author_date_str:
            author_time, author_offset = parse_date(author_date_str)
        else:
            author_time, author_offset = unix_time, offset
        # END set author time

        committer_date_str = env.get(cls.env_committer_date, '')
        if committer_date_str:
            committer_time, committer_offset = parse_date(committer_date_str)
        else:
            committer_time, committer_offset = unix_time, offset
        # END set committer time

        # assume utf8 encoding
        enc_section, enc_option = cls.conf_encoding.split('.')
        conf_encoding = cr.get_value(enc_section, enc_option, cls.default_encoding)

        # if the tree is no object, make sure we create one - otherwise
        # the created commit object is invalid
        if isinstance(tree, str):
            tree = repo.tree(tree)
        # END tree conversion

        # CREATE NEW COMMIT
        new_commit = cls(repo, cls.NULL_BIN_SHA, tree,
                        author, author_time, author_offset,
                        committer, committer_time, committer_offset,
                        message, parent_commits, conf_encoding)

        stream = StringIO()
        new_commit._serialize(stream)
        streamlen = stream.tell()
        stream.seek(0)

        istream = repo.odb.store(IStream(cls.type, streamlen, stream))
        new_commit.binsha = istream.binsha

        if head:
            # need late import here, importing git at the very beginning throws
            # as well ...
            import git.refs
            try:
                repo.head.set_commit(new_commit, logmsg="commit: %s" % message)
            except ValueError:
                # head is not yet set to the ref our HEAD points to
                # Happens on first commit
                import git.refs
                master = git.refs.Head.create(repo, repo.head.ref, new_commit, logmsg="commit (initial): %s" % message)
                repo.head.set_reference(master, logmsg='commit: Switching to %s' % master)
            # END handle empty repositories
        # END advance head handling

        return new_commit

    #{ Serializable Implementation

    def _serialize(self, stream):
        write = stream.write
        write("tree %s\n" % self.tree)
        for p in self.parents:
            write("parent %s\n" % p)

        a = self.author
        aname = a.name
        if isinstance(aname, unicode):
            aname = aname.encode(self.encoding)
        # END handle unicode in name

        c = self.committer
        fmt = "%s %s <%s> %s %s\n"
        write(fmt % ("author", aname, a.email,
                        self.authored_date,
                        altz_to_utctz_str(self.author_tz_offset)))

        # encode committer
        aname = c.name
        if isinstance(aname, unicode):
            aname = aname.encode(self.encoding)
        # END handle unicode in name
        write(fmt % ("committer", aname, c.email,
                        self.committed_date,
                        altz_to_utctz_str(self.committer_tz_offset)))

        if self.encoding != self.default_encoding:
            write("encoding %s\n" % self.encoding)

        if self.gpgsig:
            write("gpgsig")
            for sigline in self.gpgsig.rstrip("\n").split("\n"):
                write(" " + sigline + "\n")

        write("\n")

        # write plain bytes, be sure its encoded according to our encoding
        if isinstance(self.message, unicode):
            write(self.message.encode(self.encoding))
        else:
            write(self.message)
        # END handle encoding
        return self

    def _deserialize(self, stream):
        """:param from_rev_list: if true, the stream format is coming from the rev-list command
        Otherwise it is assumed to be a plain data stream from our object"""
        readline = stream.readline
        self.tree = Tree(self.repo, hex_to_bin(readline().split()[1]), Tree.tree_id << 12, '')

        self.parents = list()
        next_line = None
        while True:
            parent_line = readline()
            if not parent_line.startswith('parent'):
                next_line = parent_line
                break
            # END abort reading parents
            self.parents.append(type(self)(self.repo, hex_to_bin(parent_line.split()[-1])))
        # END for each parent line
        self.parents = tuple(self.parents)

        self.author, self.authored_date, self.author_tz_offset = parse_actor_and_date(next_line)
        self.committer, self.committed_date, self.committer_tz_offset = parse_actor_and_date(readline())

        # we might run into one or more mergetag blocks, skip those for now
        next_line = readline()
        while next_line.startswith('mergetag '):
            next_line = readline()
            while next_line.startswith(' '):
                next_line = readline()

        # now we can have the encoding line, or an empty line followed by the optional
        # message.
        self.encoding = self.default_encoding

        # read headers
        enc = next_line
        buf = enc.strip()
        while buf != "":
            if buf[0:10] == "encoding ":
                self.encoding = buf[buf.find(' ') + 1:]
            elif buf[0:7] == "gpgsig ":
                sig = buf[buf.find(' ') + 1:] + "\n"
                is_next_header = False
                while True:
                    sigbuf = readline()
                    if sigbuf == "": break
                    if sigbuf[0:1] != " ":
                        buf = sigbuf.strip()
                        is_next_header = True
                        break
                    sig += sigbuf[1:]
                self.gpgsig = sig.rstrip("\n")
                if is_next_header:
                    continue
            buf = readline().strip()

        # decode the authors name
        try:
            self.author.name = self.author.name.decode(self.encoding)
        except UnicodeDecodeError:
            print >> sys.stderr, "Failed to decode author name '%s' using encoding %s" % (self.author.name, self.encoding)
        # END handle author's encoding

        # decode committer name
        try:
            self.committer.name = self.committer.name.decode(self.encoding)
        except UnicodeDecodeError:
            print >> sys.stderr, "Failed to decode committer name '%s' using encoding %s" % (self.committer.name, self.encoding)
        # END handle author's encoding

        # a stream from our data simply gives us the plain message
        # The end of our message stream is marked with a newline that we strip
        self.message = stream.read()
        try:
            self.message = self.message.decode(self.encoding)
        except UnicodeDecodeError:
            print >> sys.stderr, "Failed to decode message '%s' using encoding %s" % (self.message, self.encoding)
        # END exception handling
        return self

    #} END serializable implementation<|MERGE_RESOLUTION|>--- conflicted
+++ resolved
@@ -302,22 +302,10 @@
         # COMMITER AND AUTHOR INFO
         cr = repo.config_reader()
         env = os.environ
-<<<<<<< HEAD
-
-        committer = Actor.committer(cr)
-        author = Actor.author(cr)
-
-=======
-        
-        if author is None and committer is None:
-            committer = Actor.committer(cr)
-            author = Actor.author(cr)
-        elif author is None:
-            author = Actor.author(cr)
-        elif committer is None:
-            committer = Actor.committer(cr)
-        
->>>>>>> 3a1e0d71
+
+        committer = committer or Actor.committer(cr)
+        author = author or Actor.author(cr)
+
         # PARSE THE DATES
         unix_time = int(time())
         offset = altzone
