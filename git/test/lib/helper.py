# helper.py
# Copyright (C) 2008, 2009 Michael Trier (mtrier@gmail.com) and contributors
#
# This module is part of GitPython and is released under
# the BSD License: http://www.opensource.org/licenses/bsd-license.php

import os
import sys
from git import Repo, Remote, GitCommandError
from unittest import TestCase
import tempfile
import shutil
import cStringIO

GIT_REPO = os.path.dirname(os.path.dirname(os.path.dirname(os.path.dirname(__file__))))

__all__ = (
            'fixture_path', 'fixture', 'absolute_project_path', 'StringProcessAdapter',
            'with_rw_repo', 'with_rw_and_rw_remote_repo', 'TestBase', 'TestCase', 'GIT_REPO'
            )

#{ Routines

def fixture_path(name):
    test_dir = os.path.dirname(os.path.dirname(__file__))
    return os.path.join(test_dir, "fixtures", name)

def fixture(name):
    return open(fixture_path(name), 'rb').read()

def absolute_project_path():
    return os.path.abspath(os.path.join(os.path.dirname(__file__), "..", ".."))

#} END routines
    
#{ Adapters 
    
class StringProcessAdapter(object):
    """Allows to use strings as Process object as returned by SubProcess.Popen.
    Its tailored to work with the test system only"""
    
    def __init__(self, input_string):
        self.stdout = cStringIO.StringIO(input_string)
        self.stderr = cStringIO.StringIO()
        
    def wait(self):
        return 0
        
    poll = wait
    
#} END adapters

#{ Decorators 

def _mktemp(*args):
    """Wrapper around default tempfile.mktemp to fix an osx issue"""
    tdir = tempfile.mktemp(*args)
    if sys.platform == 'darwin':
        tdir = '/private' + tdir
    return tdir

def _rmtree_onerror(osremove, fullpath, exec_info):
    """
    Handle the case on windows that read-only files cannot be deleted by 
    os.remove by setting it to mode 777, then retry deletion.
    """
    if os.name != 'nt' or osremove is not os.remove:
        raise
        
    os.chmod(fullpath, 0777)
    os.remove(fullpath)

def with_rw_repo(working_tree_ref, bare=False):
    """
    Same as with_bare_repo, but clones the rorepo as non-bare repository, checking 
    out the working tree at the given working_tree_ref.
    
    This repository type is more costly due to the working copy checkout.
    
    To make working with relative paths easier, the cwd will be set to the working 
    dir of the repository.
    """
    assert isinstance(working_tree_ref, basestring), "Decorator requires ref name for working tree checkout"
    def argument_passer(func):
        def repo_creator(self):
            prefix = 'non_'
            if bare:
                prefix = ''
            #END handle prefix
            repo_dir = _mktemp("%sbare_%s" % (prefix, func.__name__))
            rw_repo = self.rorepo.clone(repo_dir, shared=True, bare=bare, n=True)
            
            rw_repo.head.commit = rw_repo.commit(working_tree_ref)
            if not bare:
                rw_repo.head.reference.checkout()
            # END handle checkout
            
            prev_cwd = os.getcwd()
            os.chdir(rw_repo.working_dir)
            try:
                try:
                    return func(self, rw_repo)
                except:
                    print >> sys.stderr, "Keeping repo after failure: %s" % repo_dir
                    repo_dir = None
                    raise
            finally:
                os.chdir(prev_cwd)
                rw_repo.git.clear_cache()
                if repo_dir is not None:
                    shutil.rmtree(repo_dir, onerror=_rmtree_onerror)
                # END rm test repo if possible
            # END cleanup
        # END rw repo creator
        repo_creator.__name__ = func.__name__
        return repo_creator
    # END argument passer
    return argument_passer
    
def with_rw_and_rw_remote_repo(working_tree_ref):
    """
    Same as with_rw_repo, but also provides a writable remote repository from which the
    rw_repo has been forked as well as a handle for a git-daemon that may be started to 
    run the remote_repo.
    The remote repository was cloned as bare repository from the rorepo, wheras 
    the rw repo has a working tree and was cloned from the remote repository.
    
    remote_repo has two remotes: origin and daemon_origin. One uses a local url, 
    the other uses a server url. The daemon setup must be done on system level 
    and should be an inetd service that serves tempdir.gettempdir() and all 
    directories in it.
    
    The following scetch demonstrates this::
     rorepo ---<bare clone>---> rw_remote_repo ---<clone>---> rw_repo
    
    The test case needs to support the following signature::
        def case(self, rw_repo, rw_remote_repo)
        
    This setup allows you to test push and pull scenarios and hooks nicely.
    
    See working dir info in with_rw_repo
    """
    assert isinstance(working_tree_ref, basestring), "Decorator requires ref name for working tree checkout"
    def argument_passer(func):
        def remote_repo_creator(self):
            remote_repo_dir = _mktemp("remote_repo_%s" % func.__name__)
            repo_dir = _mktemp("remote_clone_non_bare_repo")
            
            rw_remote_repo = self.rorepo.clone(remote_repo_dir, shared=True, bare=True)
            rw_repo = rw_remote_repo.clone(repo_dir, shared=True, bare=False, n=True)       # recursive alternates info ?
            rw_repo.head.commit = working_tree_ref
            rw_repo.head.reference.checkout()
            
            # prepare for git-daemon
            rw_remote_repo.daemon_export = True
            
            # this thing is just annoying !
            crw = rw_remote_repo.config_writer()
            section = "daemon"
            try:
                crw.add_section(section)
            except Exception:
                pass
            crw.set(section, "receivepack", True)
            # release lock
            del(crw)
            
            # initialize the remote - first do it as local remote and pull, then 
            # we change the url to point to the daemon. The daemon should be started
            # by the user, not by us
            d_remote = Remote.create(rw_repo, "daemon_origin", remote_repo_dir)
            d_remote.fetch()
            remote_repo_url = "git://localhost%s" % remote_repo_dir
            
            d_remote.config_writer.set('url', remote_repo_url)
            
            # try to list remotes to diagnoes whether the server is up
            try:
                rw_repo.git.ls_remote(d_remote)
            except GitCommandError,e:
                print str(e)
                if os.name == 'nt':
                    raise AssertionError('git-daemon needs to run this test, but windows does not have one. Otherwise, run: git-daemon "%s"' % os.path.dirname(_mktemp())) 
                else:
                    raise AssertionError('Please start a git-daemon to run this test, execute: git-daemon "%s"' % os.path.dirname(_mktemp()))
                # END make assertion
            #END catch ls remote error
            
            # adjust working dir
            prev_cwd = os.getcwd()
            os.chdir(rw_repo.working_dir)
            try:
                return func(self, rw_repo, rw_remote_repo)
            finally:
                os.chdir(prev_cwd)
                rw_repo.git.clear_cache()
                rw_remote_repo.git.clear_cache()
                shutil.rmtree(repo_dir, onerror=_rmtree_onerror)
                shutil.rmtree(remote_repo_dir, onerror=_rmtree_onerror)
            # END cleanup
        # END bare repo creator
        remote_repo_creator.__name__ = func.__name__
        return remote_repo_creator
        # END remote repo creator
    # END argument parsser
    
    return argument_passer
    
#} END decorators
    
class TestBase(TestCase):
<<<<<<< HEAD
    """
    Base Class providing default functionality to all tests such as:
    
    - Utility functions provided by the TestCase base of the unittest method such as::
        self.fail("todo")
        self.failUnlessRaises(...)
        
    - Class level repository which is considered read-only as it is shared among 
      all test cases in your type.
      Access it using:: 
       self.rorepo  # 'ro' stands for read-only
       
      The rorepo is in fact your current project's git repo. If you refer to specific 
      shas for your objects, be sure you choose some that are part of the immutable portion 
      of the project history ( to assure tests don't fail for others ).
    """
    
    @classmethod
    def setUp(cls):
        """
        Dynamically add a read-only repository to our actual type. This way 
        each test type has its own repository
        """
        cls.rorepo = Repo(GIT_REPO)
    
    def _make_file(self, rela_path, data, repo=None):
        """
        Create a file at the given path relative to our repository, filled
        with the given data. Returns absolute path to created file.
        """
        repo = repo or self.rorepo
        abs_path = os.path.join(repo.working_tree_dir, rela_path)
        fp = open(abs_path, "w")
        fp.write(data)
        fp.close()
        return abs_path
=======
	"""
	Base Class providing default functionality to all tests such as:
	
	- Utility functions provided by the TestCase base of the unittest method such as::
		self.fail("todo")
		self.failUnlessRaises(...)
		
	- Class level repository which is considered read-only as it is shared among 
	  all test cases in your type.
	  Access it using:: 
	   self.rorepo	# 'ro' stands for read-only
	   
	  The rorepo is in fact your current project's git repo. If you refer to specific 
	  shas for your objects, be sure you choose some that are part of the immutable portion 
	  of the project history ( to assure tests don't fail for others ).
	"""
	
	@classmethod
	def setUpClass(cls):
		"""
		Dynamically add a read-only repository to our actual type. This way 
		each test type has its own repository
		"""
		cls.rorepo = Repo(GIT_REPO)
	
	def _make_file(self, rela_path, data, repo=None):
		"""
		Create a file at the given path relative to our repository, filled
		with the given data. Returns absolute path to created file.
		"""
		repo = repo or self.rorepo
		abs_path = os.path.join(repo.working_tree_dir, rela_path)
		fp = open(abs_path, "w")
		fp.write(data)
		fp.close()
		return abs_path
>>>>>>> f7ed51ba
<|MERGE_RESOLUTION|>--- conflicted
+++ resolved
@@ -209,7 +209,6 @@
 #} END decorators
     
 class TestBase(TestCase):
-<<<<<<< HEAD
     """
     Base Class providing default functionality to all tests such as:
     
@@ -228,7 +227,7 @@
     """
     
     @classmethod
-    def setUp(cls):
+    def setUpClass(cls):
         """
         Dynamically add a read-only repository to our actual type. This way 
         each test type has its own repository
@@ -245,42 +244,4 @@
         fp = open(abs_path, "w")
         fp.write(data)
         fp.close()
-        return abs_path
-=======
-	"""
-	Base Class providing default functionality to all tests such as:
-	
-	- Utility functions provided by the TestCase base of the unittest method such as::
-		self.fail("todo")
-		self.failUnlessRaises(...)
-		
-	- Class level repository which is considered read-only as it is shared among 
-	  all test cases in your type.
-	  Access it using:: 
-	   self.rorepo	# 'ro' stands for read-only
-	   
-	  The rorepo is in fact your current project's git repo. If you refer to specific 
-	  shas for your objects, be sure you choose some that are part of the immutable portion 
-	  of the project history ( to assure tests don't fail for others ).
-	"""
-	
-	@classmethod
-	def setUpClass(cls):
-		"""
-		Dynamically add a read-only repository to our actual type. This way 
-		each test type has its own repository
-		"""
-		cls.rorepo = Repo(GIT_REPO)
-	
-	def _make_file(self, rela_path, data, repo=None):
-		"""
-		Create a file at the given path relative to our repository, filled
-		with the given data. Returns absolute path to created file.
-		"""
-		repo = repo or self.rorepo
-		abs_path = os.path.join(repo.working_tree_dir, rela_path)
-		fp = open(abs_path, "w")
-		fp.write(data)
-		fp.close()
-		return abs_path
->>>>>>> f7ed51ba
+        return abs_path